--- conflicted
+++ resolved
@@ -435,15 +435,9 @@
    * @param password
    * @returns
    */
-<<<<<<< HEAD
-  private async reload(password: string): Promise<void> {
+  static async load(path: string, password: string): Promise<Stronghold> {
     return await window.__TAURI_INVOKE__("plugin:stronghold|initialize", {
-      snapshotPath: this.path,
-=======
-  static async load(path: string, password: string): Promise<Stronghold> {
-    return await invoke("plugin:stronghold|initialize", {
       snapshotPath: path,
->>>>>>> b3d7d11a
       password,
     }).then(() => new Stronghold(path));
   }
