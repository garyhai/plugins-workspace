[package]
name = "tauri-plugin-websocket"
version = "2.0.0-alpha.0"
authors = { workspace = true }
license = { workspace = true }
edition = { workspace = true }
rust-version = { workspace = true }
exclude = [ "/examples" ]

[dependencies]
serde = { workspace = true }
serde_json = { workspace = true }
tauri = { workspace = true }
log = { workspace = true }
thiserror = { workspace = true }
rand = "0.8"
futures-util = "0.3"
<<<<<<< HEAD
tokio = { version = "1", features = [ "net", "sync" ] }
tokio-tungstenite = { version = "0.18" }

[features]
native-tls = [ "tokio-tungstenite/native-tls" ]
native-tls-vendored = [ "tokio-tungstenite/native-tls-vendored" ]
rustls-tls-webpki-roots = [ "tokio-tungstenite/rustls-tls-webpki-roots" ]
=======
tokio = { version = "1", features = ["net", "sync"] }
tokio-tungstenite = { version = "0.19", features = ["native-tls"] }
>>>>>>> 07406f1c
<|MERGE_RESOLUTION|>--- conflicted
+++ resolved
@@ -15,15 +15,10 @@
 thiserror = { workspace = true }
 rand = "0.8"
 futures-util = "0.3"
-<<<<<<< HEAD
 tokio = { version = "1", features = [ "net", "sync" ] }
-tokio-tungstenite = { version = "0.18" }
+tokio-tungstenite = { version = "0.19" }
 
 [features]
 native-tls = [ "tokio-tungstenite/native-tls" ]
 native-tls-vendored = [ "tokio-tungstenite/native-tls-vendored" ]
-rustls-tls-webpki-roots = [ "tokio-tungstenite/rustls-tls-webpki-roots" ]
-=======
-tokio = { version = "1", features = ["net", "sync"] }
-tokio-tungstenite = { version = "0.19", features = ["native-tls"] }
->>>>>>> 07406f1c
+rustls-tls-webpki-roots = [ "tokio-tungstenite/rustls-tls-webpki-roots" ]